msgid ""
msgstr ""
"Project-Id-Version: DSMR Reader\n"
"Report-Msgid-Bugs-To: Dennis Siemensma <github@dennissiemensma.nl>\n"
"Last-Translator: Dennis Siemensma <github@dennissiemensma.nl>\n"
"Language: nl\n"
"Language-Team: Dennis Siemensma <github@dennissiemensma.nl>\n"
"Plural-Forms: nplurals=2; plural=(n != 1);\n"
"MIME-Version: 1.0\n"
"Content-Type: text/plain; charset=utf-8\n"
"Content-Transfer-Encoding: 8bit\n"
"Generated-By: Babel 2.9.0\n"
"X-Generator: Poedit 2.0.6\n"

#: ../../faq.rst:2
msgid "FAQ (Frequently Asked Questions)"
msgstr "FAQ (veelgestelde vragen)"

#: ../../faq.rst:6
msgid "Contents"
msgstr "Inhoudsopgave"

#: ../../faq.rst:11
msgid "Troubleshooting"
msgstr "Hulp bij problemen"

#: ../../faq.rst:18
msgid "If anything happens to fail or malfunction, please follow the steps below first to provide some background information when reporting an issue."
msgstr "Wanneer er iets lijkt mis te gaan, volg de onderstaande stappen eerst, voordat je een issue aanmaakt. Hiermee kun je wat meer achtergrondinformatie aanleveren."

#: ../../faq.rst:22
msgid "Debug info dump for Github issues"
msgstr "Debug-informatiedump voor Github-issues"

#: ../../faq.rst:28
msgid "Added the ``dsmr_debuginfo`` command for command line."
msgstr "Het ``dsmr_debuginfo`` commando toegevoegd voor de command line."

#: ../../faq.rst:32
msgid "Added the ``dsmr_debuginfo`` feature to About & Support page."
msgstr "De ``dsmr_debuginfo`` feature toegevoegd aan de Over & Ondersteuning-pagina."

#: ../../faq.rst:34
msgid "You can supply additional debug info by executing the ``dsmr_debuginfo`` command and copying its output into your issue on Github."
msgstr "Je kunt extra debug-informatie aanleveren door het ``dsmr_debuginfo``-commando uit te voeren en vervolgens de output daarvan te kopieren naar je issue op Github."

#: ../../faq.rst:36
msgid "To do so you can either execute ``./manage.py dsmr_debuginfo`` on the command line or (since v4.6) click the button on the About & Support page."
msgstr "Om dit te doen kun je ofwel ``./manage.py dsmr_debuginfo`` op de command line uitvoeren, of (sinds v4.6) op de knop klikken in de Over & Ondersteuning-pagina."

#: ../../faq.rst:40
msgid "Log files"
msgstr "Logbestanden"

#: ../../faq.rst:44
msgid "Always start by checking the log files for errors."
msgstr "Je startpunt is altijd het bekijken van de logfiles voor foutmeldingen."

#: ../../faq.rst:46
msgid "DSMR-reader technically consists of these processes (some may or may not be used by you) and they are watched by Supervisor:"
msgstr "DSMR-reader bestaat technisch uit deze processen (sommigen zullen wel of niet in je eigen situatie gebruikt worden) en ze worden beheerd door Supervisor:"

#: ../../faq.rst:49 ../../faq.rst:59
msgid "Webinterface"
msgstr "Webinterface"

#: ../../faq.rst:49
msgid "``dsmr_webinterface``"
msgstr "``dsmr_webinterface``"

#: ../../faq.rst:51 ../../faq.rst:61
msgid "Datalogger"
msgstr "Datalogger"

#: ../../faq.rst:51
msgid "``dsmr_datalogger``"
msgstr "``dsmr_datalogger``"

#: ../../faq.rst:53 ../../faq.rst:63
msgid "Backend"
msgstr "Backend"

#: ../../faq.rst:53
msgid "``dsmr_backend``"
msgstr "``dsmr_backend``"

#: ../../faq.rst:56
msgid "Each has its own log file(s):"
msgstr "Elk heeft eigen logbestand(en):"

#: ../../faq.rst:59
msgid "``/var/log/supervisor/dsmr_webinterface.log``"
msgstr "``/var/log/supervisor/dsmr_webinterface.log``"

#: ../../faq.rst:61
msgid "``/var/log/supervisor/dsmr_datalogger.log``"
msgstr "``/var/log/supervisor/dsmr_datalogger.log``"

#: ../../faq.rst:63
msgid "``/var/log/supervisor/dsmr_backend.log``"
msgstr "``/var/log/supervisor/dsmr_backend.log``"

#: ../../faq.rst:68
msgid "The logfiles may be stale due to rotation. To see all logs for a process, try tailing a wildcard pattern, e.g.::"
msgstr "De logbestanden kunnen blijven hangen wegens rotatie. Probeer te tailen op een wildcard-patroon om alles logs van een proces te zien. Bijvoorbeeld::"

#: ../../faq.rst:76
msgid "Supervisor"
msgstr "Supervisor"

#: ../../faq.rst:78
msgid "You can view the status of all processes by running::"
msgstr "Je kunt de status van alle processen bekijken door het volgende uit te voeren::"

#: ../../faq.rst:82
msgid "Any processes listed, should have the status ``RUNNING``. Stale or crashed processes can be restarted with::"
msgstr "Elk proces dat getoond wordt zou de status ``RUNNING`` moeten hebben. Hangende of gecrashde processen kunnen herstart worden met::"

#: ../../faq.rst:88
msgid "Or to restart them all simultaneously::"
msgstr "Of herstart ze allemaal tegelijkertijd::"

#: ../../faq.rst:94
msgid "Logging levels"
msgstr "Logging levels"

#: ../../faq.rst:95
msgid "If the processes do run, but you cannot find an error, (e.g.: things seem to hang or tend to be slow), there might be another issue at hand."
msgstr "Wanneer de processen lijken te draaien, maar je kunt geen fout vinden (bijvoorbeeld als telegrammen hangen of de verwerking traag lijkt), dan is er waarschijnlijk iets anders aan de hand."

#: ../../faq.rst:97
msgid "DSMR-reader has DEBUG-logging, which makes the system log very verbosely about what it's trying to do. This applies **specifically** to the ``dsmr_backend`` process."
msgstr "DSMR-reader heeft DEBUG-logging, waarmee het systeem heel letterlijk logt wat het aan het doen is. Dit geldt **specifiek** voor het ``dsmr_backend`` proces."

#: ../../faq.rst:102
msgid "Errors are likely to be logged at all times, no matter the DEBUG-logging level used. Debugging is only helpful to watch DSMR-reader's detailed behaviour."
msgstr "Fouten worden doorgaans altijd gelogd, ongeacht het logging niveau van DEBUG-level of niet. Debugging is alleen nuttig om het gedrag van DSMR-reader in meer detail te observeren."

#: ../../faq.rst:104
msgid "The DEBUG-logging is disabled by default, to reduce writes on the filesystem. You can enable the logging by following these steps:"
msgstr "De DEBUG-logging is standaard uitgeschakeld, om het aantal schrijfacties op het bestandssysteem te beperken. Je kunt het inschakelen door deze stappen te volgen:"

#: ../../faq.rst:106
msgid "Make sure you are ``dsmr`` user by executing ``sudo su - dsmr``."
msgstr "Zorg ervoor dat je ``dsmr`` gebruiker bent door ``sudo su - dsmr`` uit te voeren."

#: ../../faq.rst:107
msgid "Open the ``.env`` file and look for the code below::"
msgstr "Open ``.env`` en zoek de onderstaande code::"

#: ../../faq.rst:112
msgid "Now remove the ``###`` from this line::"
msgstr "Verwijder nu de ``###`` uit de regel::"

#: ../../faq.rst:116
msgid "It should now be::"
msgstr "Het zou nu dit moeten zijn::"

#: ../../faq.rst:120
msgid "After editing the file, all processes need to be restarted. To do this, you can either execute::"
msgstr "Na het bewerken van het bestand zul je alle processen moeten herstarten. Om dit te doen, voer het volgende uit::"

#: ../../faq.rst:124
msgid "Or go back to the **sudo user** and execute::"
msgstr "Of ga terug naar de **sudo gebruiker** en voer dit uit::"

#: ../../faq.rst:129
msgid "All done!"
msgstr "Klaar!"

#: ../../faq.rst:134
msgid "Application management"
msgstr "Applicatiebeheer"

#: ../../faq.rst:140
msgid "How to upgrade?"
msgstr "Hoe upgrade ik?"

#: ../../faq.rst:142
msgid "Every once in a while there may be updates. You can also easily check for updates by using the application's Status page."
msgstr "Met enige regelmaat zijn er updates beschikbaar. Je kunt dit ook eenvoudig controleren op de Status-pagina van de applicatie."

#: ../../faq.rst:146 ../../faq.rst:166
msgid "First, **please make sure you have a recent backup of your database**!"
msgstr "Allereerst, **zorg ervoor dat je een recente backup hebt van je database**!"

#: ../../faq.rst:148
msgid "You can update your application to the latest version by executing ``deploy.sh``, located in the root of the project. Make sure to execute it while logged in as the ``dsmr`` user::"
msgstr "Je kun je applicatie bijwerken door het script ``deploy.sh`` uit te voeren, die in zich in de hoofdmap van het project bevindt. Zorg er wel voor dat je ingelogd bent als ``dsmr`` gebruiker op de terminal::"

#: ../../faq.rst:156
msgid "How to downgrade?"
msgstr "Hoe downgrade ik?"

#: ../../faq.rst:158
msgid "If for some reason you need to downgrade the application, you will need to:"
msgstr "Wanneer je om wat voor reden dan ook de applicatie moet downgraden, dan zul je:"

#: ../../faq.rst:160
msgid "unapply database migrations."
msgstr "de databasemigraties moeten terugdraaien."

#: ../../faq.rst:161
msgid "switch the application code version to a previous release."
msgstr "de applicatiecode moeten wisselen naar een vorige versie."

#: ../../faq.rst:169
msgid "Each release `has it's database migrations locked <https://github.com/dsmrreader/dsmr-reader/tree/v4/dsmrreader/provisioning/downgrade/>`_. You should execute the script of the version you wish to downgrade to. And the switch the code to the release."
msgstr "Elke release `heeft z'n eigen databasemigraties vastgelegd <https://github.com/dsmrreader/dsmr-reader/tree/v4/dsmrreader/provisioning/downgrade>`_. Je zult het script moeten uitvoer voor de release waar je naar toe wilt. En vervolgens de codebase wisselen naar dezelfde release."

#: ../../faq.rst:172
msgid "For example ``v4.0``::"
msgstr "Bijvoorbeeld ``v4.0``::"

#: ../../faq.rst:181
msgid "Unapplying the database migrations may take a while."
msgstr "Het terugdraaien van databasemigraties kan wat tijd in beslag nemen."

#: ../../faq.rst:183
msgid "You should now be on the targeted release."
msgstr "Je zou nu op de gewenste release moeten zitten."

#: ../../faq.rst:187
msgid "How to restart?"
msgstr "Hoe herstart ik?"

#: ../../faq.rst:189
msgid "You might want or need to restart DSMR-reader manually at some time. E.g.: Due to altered settings that need to be reapplied to the processes."
msgstr "Kan het voorkomen dat je DSMR-reader wilt of moet herstarten. Bijvoorbeeld vanwege instellingen die een herstart vereisen."

#: ../../faq.rst:192
msgid "For a soft restart::"
msgstr "Voor een zachte herstart::"

#: ../../faq.rst:198
msgid "For a hard restart::"
msgstr "Voor een harde/geforceerde herstart::"

#: ../../faq.rst:205
msgid "How to uninstall?"
msgstr "Hoe deïnstalleer ik?"

#: ../../faq.rst:207
msgid "To remove DSMR-reader from your system, execute the following commands::"
msgstr "Om DSMR-reader van je systeem te verwijderen, voer het volgende uit::"

#: ../../faq.rst:224
msgid "To delete your data (the database) as well::"
msgstr "Om ook je data (de database) te verwijderen::"

#: ../../faq.rst:228
msgid "Optionally, you can remove these packages::"
msgstr "Eventueel kun je deze packages ook verwijderen::"

#: ../../faq.rst:234
msgid "How do I set admin credentials?"
msgstr "Hoe stel ik de inloggegevens van de admin in?"

#: ../../faq.rst:238
msgid "There is no default user or password. You will need to set it yourself with the steps below, depending on whether you've installed manually or using Docker."
msgstr "Er zijn geen standaard inloggegevens. Je zult deze zelf moeten instellen met de stappen hieronder, afhankelijk van of je een handmatige installatie gedaan hebt of via Docker."

#: ../../faq.rst:242
msgid "Manual installation"
msgstr "Handmatige installatie"

<<<<<<< HEAD
#: ../../faq.rst:244 ../../faq.rst:26
=======
#: ../../faq.rst:244 ../../faq.rst:267
>>>>>>> cf875590
msgid "Now execute::"
msgstr "Voer uit::"

#: ../../faq.rst:251
msgid "Did it error with ``Error: That username is already taken.``? Then try::"
msgstr "Kwam er een foutmelding met ``Error: That username is already taken.``? Probeer dan::"

#: ../../faq.rst:255
msgid "The user should be created (or its password should be reset)."
msgstr "De gebruiker is nu aangemaakt (of het wachtwoord is bijgewerkt)."

#: ../../faq.rst:259
msgid "Docker installation"
msgstr "Docker-installatie"

#: ../../faq.rst:261
msgid "The ``DSMRREADER_ADMIN_USER`` and ``DSMRREADER_ADMIN_PASSWORD`` :doc:`as defined in Env Settings<../env_settings>` will be used for the credentials."
msgstr "De ``DSMRREADER_ADMIN_USER`` en ``DSMRREADER_ADMIN_PASSWORD`` :doc:`zoals gespecificeerd in Env-instellingen<../env_settings>` worden gebruikt als inloggegevens."

#: ../../faq.rst:263
msgid "Creating or updating credentials:"
msgstr "Inloggegevens aanmaken of bijwerken:"

#: ../../faq.rst:265
msgid "Configure ``DSMRREADER_ADMIN_USER`` and ``DSMRREADER_ADMIN_PASSWORD`` of the :doc:`Env Settings<env_settings>`."
msgstr "Stel ``DSMRREADER_ADMIN_USER`` en ``DSMRREADER_ADMIN_PASSWORD`` in via de :doc:`Env-instellingen<env_settings>`."

#: ../../faq.rst:272
msgid "The user should now either be created or the existing user should have its password updated."
msgstr "De gebruiker is nu ofwel aangemaakt ofwel het wachtwoord is bijgewerkt."

#: ../../faq.rst:277
msgid "Database"
msgstr "Database"

#: ../../faq.rst:284
msgid "How do I resolve the warning regarding database size?"
msgstr "Hoe los ik de waarschuwing op m.b.t. de databasegrootte?"

#: ../../faq.rst:286
msgid "You will need to reduce the amount of incoming data and also enable a data retention policy."
msgstr "Je zult de hoeveelheid inkomende gegevens moeten beperken en tevens een dataretentiebeleid moeten instellen."

#: ../../faq.rst:288
msgid "First increase the datalogger sleep in the configuration panel. Make sure it's at least 5 or 10 seconds."
msgstr "Verhoog allereest de datalogger-sleep in het configuratiepaneel. Zet deze op tenminste 5 a 10 seconden."

#: ../../faq.rst:289
msgid "Secondly, enable data retention policy in the configuration as well. A recommended setting is having DSMR-reader clean up data after a week or month."
msgstr "Daarnaast zul je een dataretentiebeleid moeten instellen in het configuratiepaneel. Een aanbevolen instelling is om DSMR-reader na een week of maand de gegevens te laten opschonen."

#: ../../faq.rst:291
msgid "After a few hours or days (depending on your hardware) the data should been reduced. Depending on the amount of data deleted, you might want to execute a one-time ``vacuumdb`` afterwards. See below for more information."
msgstr "Na verloop van tijd (enkele uren tot dagen, afhankelijk van je hardware) zou de data opgeschoond moeten zijn. Afhankelijk van de hoeveelheid verwijderde metingen, kun je overwegen om daarna eenmalig een ``vacuumdb`` uit te voeren. Zie hieronder voor meer informatie."

#: ../../faq.rst:296
msgid "How do I reclaim database disk space?"
msgstr "Hoe krijg ik schijfruimte terug?"

#: ../../faq.rst:300
msgid "This will only make a difference if you've enabled data cleanup retroactively, resulting in roughly more than a 25 percent data deletion of your entire database."
msgstr "Dit gaat alleen een verschil maken wanneer je dataopschoning met terugwerkende kracht hebt ingeschakeld, waardoor grofweg meer dan 25 procent van de gegevens in je database zijn verwijderd."

#: ../../faq.rst:302
msgid "Assuming you are using the default database, PostgreSQL, you may want to try a one-time vacuum by executing::"
msgstr "Er vanuitgaande dat je de standaarddatabase gebruikt, PostgreSQL, kun je het volgende eenmalig uitvoeren::"

#: ../../faq.rst:307
msgid "If there was any disk space to reclaim, the effect should be visible on the filesystem now."
msgstr "Mocht er schijfruimte vrij te maken zijn, dan zou je dat nu moeten zien op het bestandssysteem."

#: ../../faq.rst:311
msgid "How do I change the database location?"
msgstr "Hoe verplaats ik de databaseopslag?"

#: ../../faq.rst:315
msgid "Changing the database data location may cause data corruption. Only execute the step below if you understand exactly what you are doing!"
msgstr "Het wijzigen van de dataopslag breng het gevaar van datacorruptie met zich mee. Voer onderstaande stappen alleen uit als je begrijpt wat je doet!"

#: ../../faq.rst:317
msgid "Since the SD-card is quite vulnerable to wearing and corruption, you can run the database on a different disk or USB-stick. To do this, you will have to stop the application and database, change the database configuration, move the data and restart all processes again."
msgstr "Gezien de SD-kaart gevoelig is voor slijtage en corruptie, kun je ervoor kiezen om de database op een andere disk of USB-stick te draaien. Om dit te realiseren zul je de applicatie en database moeten stoppen, de databaseconfiguratie aanpassen, dataopslag verplaatsen en alles weer opstarten."

#: ../../faq.rst:320
msgid "Make sure the OS has direct access the new location and **create a back-up first**!"
msgstr "Zorg ervoor dat het OS toegang heeft tot de nieuwe locatie en **maak eerst een back-up**!"

#: ../../faq.rst:322
msgid "In the example below we will move the data from ``/var/lib/postgresql/`` to ``/data/postgresql/`` (which could be an external mount)."
msgstr "In onderstaand voorbeeld verplaatsen we de dataopslag van  ``/var/lib/postgresql/`` naar ``/data/postgresql/`` (wat bijvoorbeeld op een externe disk zou kunnen zijn)."

#: ../../faq.rst:326
msgid "*Please note that \"9.5\" in the example below is just the version number of the database, and it may differ from your installation. The same steps however apply.*"
msgstr "*N.B.: \"9.5\" in onderstaand voorbeeld is slechts het versienummer van de database en kan afwijken van je eigen situatie. Je kunt echter gewoon dezelfde stappen uitvoeren.*"

#: ../../faq.rst:328
msgid "Execute the commands below:"
msgstr "Voer de onderstaande commando's uit:"

#: ../../faq.rst:330
msgid "Stop DSMR-reader: ``sudo supervisorctl stop all``"
msgstr "Stop DSMR-reader: ``sudo supervisorctl stop all``"

#: ../../faq.rst:332
msgid "Stop database: ``sudo systemctl stop postgresql``"
msgstr "Stop database: ``sudo systemctl stop postgresql``"

#: ../../faq.rst:334
msgid "Confirm that the database has stopped, you should see no more ``postgresql`` processes running: ``sudo ps faux | grep postgres``"
msgstr "Controleer dat de database gestopt is, je zou geen processen meer moeten zien van ``postgresql`` met:  ``sudo ps faux | grep postgres``"

#: ../../faq.rst:336
msgid "Ensure the new location exists: ``sudo mkdir /data/postgresql/``"
msgstr "Zorg ervoor dat de nieuwe locatie bestaat: ``sudo mkdir /data/postgresql/``"

#: ../../faq.rst:338
msgid "Move the database data folder: ``sudo mv /var/lib/postgresql/9.5/ /data/postgresql/9.5/``"
msgstr "Verplaats nu de gehele data-map van de database: ``sudo mv /var/lib/postgresql/9.5/ /data/postgresql/9.5/``"

#: ../../faq.rst:340
msgid "Make sure the ``postgres`` user has access to the new location (and any parent folders in it's path): ``sudo chown -R postgres:postgres /data/``"
msgstr "Zorg ervoor dat de ``postgres`` gebruiker toegang heeft tot de nieuwe locatie (en eventuele bovenliggende mappen in het pad): ``sudo chown -R postgres:postgres /data/``"

#: ../../faq.rst:342
msgid "Edit database configuration ``sudo vi /etc/postgresql/9.5/main/postgresql.conf`` and find the line::"
msgstr "Open de databaseconfiguratie met ``sudo vi /etc/postgresql/9.5/main/postgresql.conf`` en vind de volgende regel::"

#: ../../faq.rst:346
msgid "Change it to your new location::"
msgstr "Wijzig het naar de nieuwe locatie::"

#: ../../faq.rst:350
msgid "Save the file and start the database: ``sudo systemctl start postgresql``"
msgstr "Sla het bestand op en start de database weer: ``sudo systemctl start postgresql``"

#: ../../faq.rst:352
msgid "Check whether the database is running again, you should see multiple processes: ``sudo ps faux | grep postgres``"
msgstr "Controleer of de database weer draait, je zou nu meerdere processen moeten zien:  ``sudo ps faux | grep postgres``"

#: ../../faq.rst:354
msgid "Does the database not start? Check its logs in ``/var/log/postgresql/`` for hints."
msgstr "Wil de database niet starten? Bekijk dan de logs in  ``/var/log/postgresql/`` voor hints."

#: ../../faq.rst:356
msgid "Start DSMR-reader again: ``sudo supervisorctl start all``"
msgstr "Start DSMR-reader weer met: ``sudo supervisorctl start all``"

#: ../../faq.rst:358
msgid "Everything should work as usual now, storing the data on the new location."
msgstr "Alles zou weer moeten werken zoals voorheen, met de data voortaan op een andere locatie."

#: ../../faq.rst:362
msgid "How do I enable MySQL timezone support?"
msgstr "Hoe zet ik tijdzone-ondersteuning aan voor MySQL?"

#: ../../faq.rst:366
msgid "`Check these docs <https://dev.mysql.com/doc/refman/5.7/en/mysql-tzinfo-to-sql.html>`_ for more information about how to enable timezone support on MySQL."
msgstr "`Zie deze documentatie <https://dev.mysql.com/doc/refman/5.7/en/mysql-tzinfo-to-sql.html>`_ over hoe je tijdzone-ondersteuning inschakelt op MySQL."

#: ../../faq.rst:368
msgid "On recent versions it should be as simple as executing the following command as root/sudo user::"
msgstr "Op recente versies kun je simpelweg het volgende commando als root/sudo-gebruiker uitvoeren::"

#: ../../faq.rst:374
msgid "How do I restore a backup?"
msgstr "Hoe zet ik een back-up terug?"

#: ../../faq.rst:378
msgid "Only follow these step if you want to restore a backup in PostgreSQL."
msgstr "Voer deze stappen alleen uit wanneer je een database back-up in PostgreSQL wilt terugzetten."

#: ../../faq.rst:380
msgid "Restoring a backup will replace any existing data stored in the database and is irreversible!"
msgstr "Het terugzetten van een back-up overschrijft alle bestaande data en is onomkeerbaar!"

#: ../../faq.rst:382
msgid "This assumes you've **not yet** reinstalled DSMR-reader and created an **empty** database::"
msgstr "Dit gaat er van uit dat je DSMR-reader **nog niet** helemaal geinstalleerd/draaiend hebt en daarbij alleen een **lege** database hebt aangemaakt::"

#: ../../faq.rst:389 ../../faq.rst:398
msgid "Do **not** restore your database if you've either **started the application** and/or ran ``manage.py migrate`` in some way."
msgstr "Zet **niet** je database terug wanneer je ofwel **de applicatie (weer) gestart hebt** ofwel wanneer je al ``manage.py migrate`` hebt uitgevoerd."

#: ../../faq.rst:391 ../../faq.rst:400
msgid "Doing so WILL cause trouble with duplicate data/ID's and break your installation at some point."
msgstr "Doorgaan zorgt er gegarandeerd voor dat er problemen komen met dubbele gegevens/ID's op een bepaald moment."

#: ../../faq.rst:396
msgid "To be clear, we'll repeat it once again:"
msgstr "On glashelder te zijn, herhalen we:"

#: ../../faq.rst:405
msgid "Compressed (default)"
msgstr "Gecomprimeerd (standaard)"

#: ../../faq.rst:406
msgid "To restore a compressed backup (``.gz``), run::"
msgstr "Om een gecomprimeerde back-up (``.gz``) terug te zetten, voer dit uit::"

#: ../../faq.rst:412
msgid "Uncompressed (legacy)"
msgstr "Ongecomprimeerd (legacy)"

#: ../../faq.rst:413
msgid "To restore an uncompressed backup (``.sql``), run::"
msgstr "Om een ongecomprimeerde back-up (``.sql``) terug te zetten, voer dit uit::"

#: ../../faq.rst:419
msgid "Result"
msgstr "Resultaat"

#: ../../faq.rst:421
msgid "You should **not** see any errors regarding duplicate data or existing ID's or whatever."
msgstr "Je zou **geen** fouten moeten zien m.b.t dubbele gegevens en/of bestaande ID's of iets soortgelijks."

#: ../../faq.rst:425
msgid "If you do encounter errors while restoring the backup in an **empty** database, create an issue at Github and **do not continue**."
msgstr "Mocht je bij het terugzetten van de back-up in een **lege** database toch fouten tegenkomen, maak dan een issue aan op Github en **ga niet verder**."

#: ../../faq.rst:429
msgid "How do I transfer day and hour statistics from a previous installation?"
msgstr "Hoe zet ik dag- en uurstatistieken over van een vorige installatie?"

#: ../../faq.rst:433
msgid "This will only work if you have access to both the previous database and the one you're using now."
msgstr "Dit werkt alleen wanneer je toegang hebt tot zowel de oude als nieuwe database (die je nu gebruikt)."

#: ../../faq.rst:435
msgid "Execute on your old system/database::"
msgstr "Voer uit op je oude systeem/database::"

#: ../../faq.rst:447
msgid "Transfer the files created above to your new system/database::"
msgstr "Zet de bestanden, die je hierboven hebt gemaakt, over naar je nieuwe systeem/database::"

#: ../../faq.rst:452
msgid "Execute on your new system/database::"
msgstr "Voer uit op je nieuwe systeem/database::"

#: ../../faq.rst:466
msgid "If there is any collision with dates or hours in your new database, you will see an error."
msgstr "Mochten er in je nieuwe database datums of uren botsen, dan krijg je daar een fout van."

#: ../../faq.rst:471
msgid "Common error resolution"
msgstr "Oplossingen voor veelvoorkomende fouten"

#: ../../faq.rst:477
msgid "How do I fix ``DETAIL: Key (id)=(123) already exists``?"
msgstr "Hoe los ik ``DETAIL: Key (id)=(123) already exists`` op?"

#: ../../faq.rst:479
msgid "This depends on the situation, but you can always try the following yourself first::"
msgstr "Het hangt af van de situatie, maar je kunt het volgende sowieso zelf eerst proberen::"

#: ../../faq.rst:487
msgid "If it does not resolve your issue, ask for support on Github (see end of page)."
msgstr "Wanneer dat het probleem niet oplost, vraag dan om ondersteuning via Guthub (zie onderaan deze pagina)."

#: ../../faq.rst:491
msgid "How do I fix: ``Error: Already running on PID 1234``?"
msgstr "Hoe los ik ``Error: Already running on PID 1234`` op?"

#: ../../faq.rst:492
msgid "If you're seeing this error::"
msgstr "Als je deze fout ziet::"

#: ../../faq.rst:496
msgid "Just delete the PID file and restart the webinterface::"
msgstr "Verwijder het genoemde PID-bestand en herstart de webinterface::"

#: ../../faq.rst:503
msgid "How do I fix stats after smart meter replacement?"
msgstr "Hoe herstel ik gegevens na een meterwissel?"

#: ../../faq.rst:505
msgid "Sometimes, when relocating or due to replacement of your meter, the meter positions read by DSMR-reader will cause invalid data (e.g.: big gaps or inverted consumption). Any consecutive days should not be affected by this issue, so you will only have to adjust the data for one day."
msgstr "Het komt soms voor dat, door verhuizing of technische vervanging van je meter, deze meterstanden in DSMR-reader voor afwijkingen en onjuiste gegevens zorgen (bijv.: grote gaten of negatief verbruik). Dit komt alleen voor bij de dag zelf en niet bij de dagen erna. Daarom zul je de gegevens van de foutieve dag zelf moeten aanpassen."

#: ../../faq.rst:508
msgid "The day after, you should be able to manually adjust any invalid Day or Hour Statistics :doc:`in the admin interface<configuration>` for the invalid day."
msgstr "De dag erna kun je dit zelf weer rechtzetten via de Dag- of Uurtotalen, :doc:`in de admin-configuratie<configuration>`, voor de betreffende dag."

<<<<<<< HEAD
#: ../../faq.rst:490
msgid "How do I fix my smart meter reporting invalid dates?"
msgstr "Wat moet ik doen als mijn slimme meter verkeerde datums rapporteert?"

#: ../../faq.rst:492
msgid "There are some rare cases of smart meters sending telegrams with a timestamp in the past or future. This varies from several days to even months."
msgstr "Er zijn zeldzame gevallen bekend waarbij slimme meters telegrammen versturen met een tijdstip ver in de toekomst of het verleden. Dit varieert van elkele dagen tot zelfs maanden."

#: ../../faq.rst:495
msgid "First, you will need to report this to the supplier responsible for (placing) your smart meter. They might be able to fix it remotely or on site. Or even replace you meter completely (up to them to decide)."
msgstr "Allereerst kun je dit melden bij de partij die verantwoordelijk is voor je slimme meter (doorgaans de netbeheerder). Deze kan je probleem mogelijk op afstand op lossen of moet ter plekke komen. In het ergste geval vervangen ze de meter, maar dat is helemaal aan hen om te beslissen wat te doen."

#: ../../faq.rst:498
msgid "Until then, you can enable the \"Override telegram timestamp\" option in the datalogger configuration."
msgstr "Tot die tijd kun je het probleem omzeilen met de \"Overschrijf tijdstip van telegrammen\" optie in de dataloggerconfiguratie."

#: ../../faq.rst:502
msgid "**Be advised**: Do **not** enable this option to fix any **small timestamp offset** your smart meter has (let's say, up to a few minutes). As it's only meant as a last resort for the situation described above and may cause side effects."
msgstr "**Let op**: Schakel deze optie **niet in** om een klein verschil in tijd te repareren (als in tot enkele minuten). Deze optie is alleen bedoeld als laatste mogelijkheid voor bovenstaande situatie en kan zorgen voor (ongewenste) bijwerkingen."

#: ../../faq.rst:509
=======
#: ../../faq.rst:513
>>>>>>> cf875590
msgid "Data"
msgstr "Data"

#: ../../faq.rst:518
msgid "By default DSMR-reader reads and preserves all telegram data read."
msgstr "Standaard bewaart DSMR-reader alle ingelezen telegrammen."

#: ../../faq.rst:520
msgid "When using a Raspberry Pi (or similar) combined with a DSMR version 5 smart meter (the default nowadays), you may experience issues after a while."
msgstr "Wanneer je een Raspberry Pi (of soortgelijk appartaat) gebruikt, samen met een DSMR versie 5 slimme meter (wordt vandaag de dag standaard geleverd), dan kun je na verloop van tijd problemen ervaren."

#: ../../faq.rst:522
msgid "This is caused by the high data throughput of DSMR version 5, which produces a new telegram every second. Both DSMR-reader and most of its users do not need this high frequency of telegrams to store, calculate and plot consumption data."
msgstr "Dit wordt veroorzaak door de hoge gegevensdoorvoer van DSMR versie 5, wat elke seconde voor een nieuw telegram zorgt. Zowel DSMR-reader als het meerendeel van de gebruikers hebben deze hoge frequentie echter niet nodig voor de opslag, analyze en tonen van verbruiksgegevens."

#: ../../faq.rst:525
msgid "Therefor two measures can be taken: Increasing datalogger sleep and data retention policy."
msgstr "HIervoor kunnen twee maatregelen genomen worden: Verhogen van de datalogger-sleep en het instellen van een retentiebeleid."

#: ../../faq.rst:529
msgid "How can I increase the datalogger sleep time?"
msgstr "Hoe verhoog ik de slaaptijd van de datalogger?"

#: ../../faq.rst:531
msgid "Increase the datalogger sleep time :doc:`in the configuration<../configuration>` to 5 seconds or higher. This will save a lot of disk storage, especially when using a Raspberry Pi SD card, usually having a size of 16 GB max."
msgstr "Verhoog de slaaptijd van de datalogger :doc:`binnen de configuratie<../configuration>` naar minimaal 5 seconden. Dit bespaart een hoop schijfruimte, met name wanneer je een standaard Raspberry Pi SD-kaart gebruikt, die meestal maximaal 16 GB groot zijn."

#: ../../faq.rst:536
msgid "How can I configure a data retention policy?"
msgstr "Hoe stel ik een gegevensretentiebeleid in?"

#: ../../faq.rst:538
msgid "Configure a data retention policy :doc:`in the configuration<../configuration>`. This will eventually delete up to 99 percent of the telegrams, always preserving a few historically. Also, day and hour totals are **never** deleted by retention policies."
msgstr " Stel een gegevensretentiebeleid in :doc:`binnen de configuratie<../configuration>`. Dit schoont uiteindelijk tot 99 procent van de telegrammen op, waarbij een aantal altijd achterblijven i.v.m. historie. Daarnaast worden uur- en dagtotalen **nooit** opgeschoond door het retentiebeleid."

#: ../../faq.rst:549
msgid "I'm missing gas readings?"
msgstr "Ik mis gasverbruik?"

#: ../../faq.rst:551
msgid "Please make sure that your meter supports reading gas consumption and that you've waited for a few hours for any graphs to render. The gas meter positions are only be updated once per hour (for DSMR v4). The Status page will give you insight in this as well."
msgstr "Wees er allereerst zeker van dat je slimme meter uberhaupt gasverbruik registreert, en dat je een paar uur hebt gewacht. De gasmeterstanden worden sowieso slechts een keer per uur bijgewerkt (voor DSMR v4). De Status-pagina geeft je hier overigens ook inzicht in."

#: ../../faq.rst:557
msgid "How do I only use the datalogger?"
msgstr "Hoe gebruik ik alleen de datalogger?"

#: ../../faq.rst:561
msgid ":doc:`More information can be found here <installation>`."
msgstr ":doc:`Meer informatie kun je hier terugvinden<installation>`."

#: ../../faq.rst:567
msgid "Prices"
msgstr "Prijzen"

#: ../../faq.rst:570
msgid "How do I recalculate prices retroactively?"
msgstr "Hoe kan ik prijzen met terugwerkende kracht herberekenen?"

#: ../../faq.rst:571
msgid "I've adjusted my energy prices but there are no changes! How can I regenerate them with my new prices?"
msgstr "Ik heb zojuist mijn energieprijzen aangepast, maar ik zie geen verschil! Hoe kan ik de nieuwe prijzen doorvoeren?"

#: ../../faq.rst:573
msgid "Execute::"
msgstr "Voer uit::"

#: ../../faq.rst:581
msgid "Support"
msgstr "Ondersteuning"

#: ../../faq.rst:584
msgid "I still need help!"
msgstr "Ik heb nog steeds hulp nodig!"

#: ../../faq.rst:588
msgid "If you can't find the answer in the documentation, do not hesitate in looking for help."
msgstr "Wanneer je de oplossing niet kan vinden in de documentatie, aarzel dan vooral niet om om hulp te vragen."

#: ../../faq.rst:590
msgid "`View existing Github issues or create a new one <https://github.com/dsmrreader/dsmr-reader/issues>`_"
msgstr "`Bekijk bestaande issues op Github of maak een nieuwe aan <https://github.com/dennissiemensma/dsmr-reader/issues>`_."

#~ msgid "How to view logfiles?"
#~ msgstr "Hoe bekijk ik de logfiles?"

#~ msgid ":doc:`More information can be found here <troubleshooting>`."
#~ msgstr ":doc:`Meer informatie kun je hier terugvinden<troubleshooting>`."

#~ msgid "Errors"
#~ msgstr "Fouten"

#~ msgid "FAQ"
#~ msgstr "FAQ"

#~ msgid "Are you unable to resolve your problem or do you need any help? :doc:`Check out the FAQ as well<faq>`."
#~ msgstr "Kom je er toch niet uit of heb je hulp nodig? :doc:`Bekijk ook de FAQ<faq>`."

#~ msgid "The \"**dsmr_debuginfo**\" command is available since DSMR-reader v4.4 and higher."
#~ msgstr "Het \"**dsmr_debuginfo**\"-commando is beschikbaar sinds DSMR-reader v4.4 en hoger."

#~ msgid "Execute the following command::"
#~ msgstr "Voer het volgende commando uit::"

#~ msgid "Copy its output to your Github issue."
#~ msgstr "Kopieer de output naar je Github-issue."

#~ msgid ":doc:`Env Settings<env_settings>`."
#~ msgstr ":doc:`Env-instellingen<env_settings>`."<|MERGE_RESOLUTION|>--- conflicted
+++ resolved
@@ -264,11 +264,7 @@
 msgid "Manual installation"
 msgstr "Handmatige installatie"
 
-<<<<<<< HEAD
 #: ../../faq.rst:244 ../../faq.rst:26
-=======
-#: ../../faq.rst:244 ../../faq.rst:267
->>>>>>> cf875590
 msgid "Now execute::"
 msgstr "Voer uit::"
 
@@ -279,6 +275,24 @@
 #: ../../faq.rst:255
 msgid "The user should be created (or its password should be reset)."
 msgstr "De gebruiker is nu aangemaakt (of het wachtwoord is bijgewerkt)."
+msgid "There is no default user or password. You will need to set it yourself with the steps below, depending on whether you've installed manually or using Docker."
+msgstr "Er zijn geen standaard inloggegevens. Je zult deze zelf moeten instellen met de stappen hieronder, afhankelijk van of je een handmatige installatie gedaan hebt of via Docker."
+
+#: ../../faq.rst:242
+msgid "Manual installation"
+msgstr "Handmatige installatie"
+
+#: ../../faq.rst:244 ../../faq.rst:267
+msgid "Now execute::"
+msgstr "Voer uit::"
+
+#: ../../faq.rst:251
+msgid "Did it error with ``Error: That username is already taken.``? Then try::"
+msgstr "Kwam er een foutmelding met ``Error: That username is already taken.``? Probeer dan::"
+
+#: ../../faq.rst:255
+msgid "The user should be created (or its password should be reset)."
+msgstr "De gebruiker is nu aangemaakt (of het wachtwoord is bijgewerkt)."
 
 #: ../../faq.rst:259
 msgid "Docker installation"
@@ -552,7 +566,6 @@
 msgid "The day after, you should be able to manually adjust any invalid Day or Hour Statistics :doc:`in the admin interface<configuration>` for the invalid day."
 msgstr "De dag erna kun je dit zelf weer rechtzetten via de Dag- of Uurtotalen, :doc:`in de admin-configuratie<configuration>`, voor de betreffende dag."
 
-<<<<<<< HEAD
 #: ../../faq.rst:490
 msgid "How do I fix my smart meter reporting invalid dates?"
 msgstr "Wat moet ik doen als mijn slimme meter verkeerde datums rapporteert?"
@@ -574,9 +587,7 @@
 msgstr "**Let op**: Schakel deze optie **niet in** om een klein verschil in tijd te repareren (als in tot enkele minuten). Deze optie is alleen bedoeld als laatste mogelijkheid voor bovenstaande situatie en kan zorgen voor (ongewenste) bijwerkingen."
 
 #: ../../faq.rst:509
-=======
 #: ../../faq.rst:513
->>>>>>> cf875590
 msgid "Data"
 msgstr "Data"
 
